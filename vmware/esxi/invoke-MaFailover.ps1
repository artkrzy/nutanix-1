--- conflicted
+++ resolved
@@ -1088,11 +1088,7 @@
     if (!$prismCreds) 
     {#we are not using custom credentials, so let's ask for a username and password if they have not already been specified
         $prismCredentials = Get-Credential -Message "Please enter Prism credentials"
-<<<<<<< HEAD
-    } 
-=======
     }
->>>>>>> b7c38095
     else 
     { #we are using custom credentials, so let's grab the username and password from that
         try 
@@ -1103,11 +1099,7 @@
         {
             Set-CustomCredentials -credname $prismCreds
             $prismCredentials = Get-CustomCredentials -credname $prismCreds -ErrorAction Stop
-<<<<<<< HEAD
-        }
-=======
-        }    
->>>>>>> b7c38095
+        }
     }
     $username = $prismCredentials.UserName
     $PrismSecurePassword = $prismCredentials.Password
